from dataclasses import dataclass, field, is_dataclass
from enum import Enum
from typing import List, Optional, Dict, Any, Union, Tuple
from datetime import datetime, timedelta
from pathlib import Path
from drt_sim.models.matching.enums import AssignmentMethod, OptimizationMethod
from copy import deepcopy
import yaml
import logging
import math
logger = logging.getLogger(__name__)

class DataclassYAMLMixin:
    """Mixin class to make dataclasses YAML serializable"""
    def to_dict(self) -> Dict[str, Any]:
        """Convert dataclass instance to a dictionary for YAML serialization"""
        def _serialize(obj: Any) -> Any:
            if is_dataclass(obj):
                return {k: _serialize(v) for k, v in obj.__dict__.items()}
            elif isinstance(obj, Enum):
                return obj.value
            elif isinstance(obj, (datetime, timedelta)):
                return str(obj)
            elif isinstance(obj, dict):
                return {k: _serialize(v) for k, v in obj.items()}
            elif isinstance(obj, (list, tuple)):
                return [_serialize(i) for i in obj]
            elif isinstance(obj, Path):
                return str(obj)
            return obj

        return _serialize(self)

    @classmethod
    def from_dict(cls, data: Dict[str, Any]) -> Any:
        """Create a dataclass instance from a dictionary"""
        def _deserialize(value: Any, field_type: type) -> Any:
            if is_dataclass(field_type):
                return field_type.from_dict(value)
            elif isinstance(field_type, type) and issubclass(field_type, Enum):
                return field_type(value)
            elif field_type == datetime:
                return datetime.fromisoformat(value)
            elif field_type == timedelta:
                return timedelta(seconds=float(value))
            elif field_type == Path:
                return Path(value)
            elif hasattr(field_type, "__origin__"):  # Handle generic types
                if field_type.__origin__ == list:
                    item_type = field_type.__args__[0]
                    return [_deserialize(item, item_type) for item in value]
                elif field_type.__origin__ == dict:
                    key_type, val_type = field_type.__args__
                    return {_deserialize(k, key_type): _deserialize(v, val_type) for k, v in value.items()}
                elif field_type.__origin__ == Union:
                    if type(None) in field_type.__args__ and value is None:
                        return None
                    for arg in field_type.__args__:
                        if arg != type(None):
                            try:
                                return _deserialize(value, arg)
                            except:
                                continue
                    raise ValueError(f"Could not deserialize {value} as {field_type}")
            return value

        field_types = {field.name: field.type for field in cls.__dataclass_fields__.values()}
        kwargs = {key: _deserialize(value, field_types[key]) for key, value in data.items() if key in field_types}
        return cls(**kwargs)

class StudyType(Enum):
    PARAMETER_SWEEP = "parameter_sweep"
    SCENARIO_COMPARISON = "scenario_comparison"
    SENSITIVITY_ANALYSIS = "sensitivity_analysis"
    VALIDATION = "validation"

@dataclass
class StudyMetadata(DataclassYAMLMixin):
    """Metadata about the study"""
    name: str = ""
    description: str = ""
    tags: List[str] = field(default_factory=list)
    authors: List[str] = field(default_factory=list)
    created_at: str = field(default_factory=lambda: datetime.now().isoformat())
    version: str = "1.0.0"

@dataclass
class StudyPaths(DataclassYAMLMixin):
    """Paths configuration for study outputs"""
    base_dir: str = "studies"
    results_dir: str = "results"
    configs_dir: str = "configs"
    logs_dir: str = "logs"
    artifacts_dir: str = "artifacts"

@dataclass
class MLflowConfig(DataclassYAMLMixin):
    """MLflow configuration"""
    tracking_uri: str = "sqlite:///mlflow.db"
    experiment_name: str = ""
    artifact_location: Optional[str] = None
    tags: Dict[str, str] = field(default_factory=dict)

@dataclass
class RayConfig(DataclassYAMLMixin):
    address: str = "auto"
    num_cpus: Optional[int] = None
    num_gpus: Optional[int] = None
    include_dashboard: bool = True
    ignore_reinit_error: bool = True
    log_to_driver: bool = True

@dataclass
class ExecutionConfig(DataclassYAMLMixin):
    """Execution configuration"""
    distributed: bool = False
    max_parallel: int = 4
    continue_on_error: bool = False
    save_intermediate: bool = True

@dataclass
class NetworkInfo:
    """Stores basic information about a loaded network"""
    name: str
    node_count: int
    edge_count: int
    bbox: Tuple[float, float, float, float]  # min_lon, min_lat, max_lon, max_lat
    crs: str

@dataclass
class NetworkConfig(DataclassYAMLMixin):
    network_file: str = ""
    walk_network_file: Optional[str] = None
    transfer_points_file: Optional[str] = None
    coordinate_system: str = "EPSG:4326"
    walking_speed: float = 1.4
    driving_speed: float = 8.33
    service_area_polygon: Optional[List[Tuple[float, float]]] = None

@dataclass
class CSVFileConfig(DataclassYAMLMixin):
    file_path: str
    weight: float = 1.0
    start_time: Optional[str] = None
    end_time: Optional[str] = None
    region: Optional[str] = None

@dataclass
class CSVDemandGeneratorConfig(DataclassYAMLMixin):
    files: List[CSVFileConfig] = field(default_factory=list)
    datetime_format: str = "%Y-%m-%d %H:%M:%S"
    columns: Dict[str, str] = field(default_factory=lambda: {
        "request_time": "request_time",
        "pickup_lat": "pickup_lat",
        "pickup_lon": "pickup_lon",
        "dropoff_lat": "dropoff_lat",
        "dropoff_lon": "dropoff_lon",
    })
    demand_multiplier: float = 1.0
    combine_method: str = "weighted_sum"
    service_area_polygon: Optional[List[Tuple[float, float]]] = None

    def __post_init__(self):
        """Initialize nested configurations"""
        self.files = [
            f if isinstance(f, CSVFileConfig) else CSVFileConfig(**f)
            for f in self.files
        ]

@dataclass
class RandomDemandGeneratorConfig(DataclassYAMLMixin):
    demand_level: float = 0.0
    spatial_distribution: str = "uniform"
    temporal_distribution: str = "uniform"
    service_area: Tuple[Tuple[float, float], Tuple[float, float]] = field(
        default_factory=lambda: ((0.0, 0.0), (1.0, 1.0))
    )
    hotspots: Optional[List[Dict[str, Union[Tuple[float, float], float]]]] = None

@dataclass
class DemandConfig(DataclassYAMLMixin):
    generator_type: str = "csv"
    csv_config: CSVDemandGeneratorConfig = field(default_factory=CSVDemandGeneratorConfig)
    random_config: Optional[RandomDemandGeneratorConfig] = None
    num_requests: int = 9999
    
    def __post_init__(self):
        """Initialize nested configurations"""
        # Convert csv_config if it's a dictionary
        if isinstance(self.csv_config, dict):
            self.csv_config = CSVDemandGeneratorConfig(**self.csv_config)
            
        # Convert random_config if it's a dictionary
        if isinstance(self.random_config, dict):
            self.random_config = RandomDemandGeneratorConfig(**self.random_config)

@dataclass
class VehicleConfig(DataclassYAMLMixin):
    fleet_size: int = 10
    capacity: int = 4
    speed: float = 10.0
    boarding_time: int = 10
    alighting_time: int = 10
    min_dwell_time: int = 10
    max_dwell_time: int = 300
    max_pickup_delay: int = 10
    max_dropoff_delay: int = 10
    depot_locations: List[Tuple[float, float]] = field(default_factory=lambda: [(37.5666, 127.0000)])
    battery_capacity: Optional[float] = None
    charging_rate: Optional[float] = None
class CostFactorType(Enum):
    """Types of cost factors that can be considered in matching"""
    DISTANCE = "distance"
    TIME = "time"
    DELAY = "delay"
    WAITING_TIME = "waiting_time"
    DETOUR_TIME = "detour_time"
    CAPACITY_UTILIZATION = "capacity_utilization"

class MatchingAssignmentConfig:
    """Configuration for matching assignment."""

    def __init__(
        self,
        constraints: Dict[str, float],
        weights: Dict[str, float],
        reserve_price: Optional[float] = None
    ):
        """Initialize matching assignment configuration.
        
        Args:
            constraints: Dictionary of constraint values including:
                - max_waiting_time_secs: Maximum passenger waiting time in seconds
                - max_in_vehicle_time_secs: Maximum in-vehicle time in seconds
                - max_vehicle_access_time_secs: Maximum vehicle access time in seconds
                - max_detour_time_secs: Maximum detour time in seconds
                - max_existing_passenger_delay_secs: Maximum delay for existing passengers in seconds
                - max_distance_meters: Maximum distance in meters
            weights: Dictionary of weights for optimization including:
                - passenger_waiting_time: Weight for passenger waiting time
                - passenger_in_vehicle_time: Weight for passenger in-vehicle time
                - existing_passenger_delay: Weight for delay to existing passengers
                - vehicle_detour: Weight for vehicle detour
                - distance: Weight for distance
                - passenger_walk_time: Weight for passenger walking time
                - operational_cost: Weight for operational costs
            reserve_price: Optional reserve price for auction-based assignment
        """
        self.constraints = constraints
        self.weights = weights
        self.reserve_price = reserve_price
        
        self._validate_constraints()
        self._validate_weights()
    
    def _validate_constraints(self):
        """Validate that all required constraints are present and have valid values."""
        required_constraints = {
            "max_waiting_time_secs",
            "max_in_vehicle_time_secs", 
            "max_vehicle_access_time_secs",
            "max_existing_passenger_delay_secs",
            "max_distance_meters",
        }
        
        # Check all required constraints are present
        missing = required_constraints - set(self.constraints.keys())
        if missing:
            raise ValueError(f"Missing required constraints: {missing}")
            
        # Validate constraint values
        for key, value in self.constraints.items():
            if not isinstance(value, (int, float)):
                raise ValueError(f"Constraint {key} must be numeric")
            if value <= 0:
                raise ValueError(f"Constraint {key} must be positive")
    
    def _validate_weights(self):
        """Validate that all required weights are present and have valid values."""
        required_weights = {
            "passenger_waiting_time",
            "passenger_in_vehicle_time",
            "existing_passenger_delay",
            "distance",
        }
        
        # Check all required weights are present
        missing = required_weights - set(self.weights.keys())
        if missing:
            raise ValueError(f"Missing required weights: {missing}")
            
        # Validate weight values
        for key, value in self.weights.items():
            if not isinstance(value, (int, float)):
                raise ValueError(f"Weight {key} must be numeric")
            if value < 0:
                raise ValueError(f"Weight {key} must be non-negative")
        
        # Validate weights sum to 1
        total = sum(self.weights.values())
        if not math.isclose(total, 1.0, rel_tol=1e-5):
            raise ValueError(f"Weights must sum to 1.0, got {total}")

@dataclass 
class MatchingClusteringConfig(DataclassYAMLMixin):
    """Configuration for matching clustering"""
    max_cluster_size: int = 10
    max_cluster_radius: float = 1000.0
    min_cluster_size: int = 2
    time_window: int = 300
    spatial_weight: float = 0.6
    temporal_weight: float = 0.4

@dataclass
class MatchingOptimizationConfig(DataclassYAMLMixin):
    """Configuration for matching optimization"""
    optimization_interval: int = 300
    max_optimization_time: int = 60
    improvement_threshold: float = 0.05
    max_iterations: int = 100
    convergence_threshold: float = 0.01

@dataclass
class MatchingConfig(DataclassYAMLMixin):
    """Configuration for matching strategy"""
    assignment_method: AssignmentMethod = AssignmentMethod.INSERTION
    optimization_method: OptimizationMethod = OptimizationMethod.NONE
    assignment_config: MatchingAssignmentConfig = field(default_factory=MatchingAssignmentConfig)
    optimization_config: MatchingOptimizationConfig = field(default_factory=MatchingOptimizationConfig)

    def __post_init__(self):
        """Initialize nested configurations and convert string values to enums"""
        if isinstance(self.assignment_method, str):
            self.assignment_method = AssignmentMethod(self.assignment_method)
        if isinstance(self.optimization_method, str):
            self.optimization_method = OptimizationMethod(self.optimization_method)

        if isinstance(self.assignment_config, dict):
            self.assignment_config = MatchingAssignmentConfig(**self.assignment_config)
        if isinstance(self.optimization_config, dict):
            self.optimization_config = MatchingOptimizationConfig(**self.optimization_config)

@dataclass
class StopAssignerConfig(DataclassYAMLMixin):
    """Configuration for stop assignment"""
    strategy: str = "nearest"
    max_alternatives: int = 3
    thresholds: Dict[str, float] = field(default_factory=lambda: {
        "max_walking_distance": 400.0,
        "max_driving_time": 900.0,
    })
    weights: Dict[str, float] = field(default_factory=lambda: {
        "vehicle_access_time": 0.3,
        "passenger_access_time": 0.7,
    })
    custom_params: Dict[str, Any] = field(default_factory=dict)

@dataclass
class StopSelectorConfig(DataclassYAMLMixin):
    """Configuration for stop selection"""
    strategy: str = "coverage_based"
    min_demand_threshold: float = 0.1
    max_walking_distance: float = 400.0
    min_stop_spacing: float = 100.0
    max_stops: int = 10
    coverage_radius: float = 1000.0
    accessibility_weights: Dict[str, float] = field(default_factory=lambda: {
        "walk": 0.4,
        "demand": 0.3,
        "vehicle": 0.2,
        "coverage": 0.1
    })
    custom_params: Dict[str, Any] = field(default_factory=dict)

@dataclass
class AlgorithmConfig(DataclassYAMLMixin):
    """Configuration for system algorithms"""
    routing_algorithm: str = "dijkstra"
    cost_function: str = "simple"
<<<<<<< HEAD
    user_acceptance_model: str = "default"
    rebalancing_interval: int = 300
=======
    user_acceptance_model: str = "logit"
>>>>>>> 9824ae3d
    stop_selector: str = "coverage_based"
    stop_assigner: str = "nearest"
    rebalancing_algorithm: str = "naive"

    routing_params: Optional[Dict[str, Any]] = None
    cost_function_params: Optional[Dict[str, Any]] = None
    user_acceptance_params: Optional[Dict[str, Any]] = None
    stop_selector_params: Optional[Dict[str, Any]] = None
    stop_assigner_params: Optional[Dict[str, Any]] = None
    rebalancing_params: Optional[Dict[str, Any]] = None
    def __post_init__(self):
        """Initialize nested configurations"""
        # Convert dictionary parameters if they're provided
        if isinstance(self.stop_selector_params, dict):
            self.stop_selector_params = deepcopy(self.stop_selector_params)
            
        if isinstance(self.stop_assigner_params, dict):
            self.stop_assigner_params = deepcopy(self.stop_assigner_params)
            
        logger.info(f"Final stop_selector_params: {self.stop_selector_params}")
        logger.info(f"Final stop_assigner_params: {self.stop_assigner_params}")

@dataclass
class UserAcceptanceConfig(DataclassYAMLMixin):
    """Configuration for user acceptance models"""
    
    # Model configuration
    model: Dict[str, Any] = field(default_factory=lambda: {
        "type": "default",
        "parameters": {
            "max_walking_time_to_origin": 15.0,
            "max_walking_time_from_destination": 45.0,
            "max_waiting_time": 30.0,
            "max_in_vehicle_time": 25.0,
            "max_cost": 30.0,
            "feature_weights": {
                "walking_time_to_origin": -0.4,
                "walking_time_from_destination": -0.3,
                "waiting_time": -0.3,
                "in_vehicle_time": -0.2,
                "cost": -0.1
            }
        }
    })
    
    # General settings
    max_history_size: int = 1000
    enable_user_specific_models: bool = False
    default_acceptance_threshold: float = 0.5
    learning_rate: float = 0.01
    user_profiles_dir_path: str = "data/users/user_profiles"
    
    # Feature extractor configuration
    feature_extractor_config: Dict[str, Any] = field(default_factory=lambda: {
        "feature_registry": None,
        "enabled_features": None,
        "normalization_overrides": {
            "walking_time_to_origin": 15.0,
            "walking_time_from_destination": 15.0,
            "waiting_time": 30.0,
            "in_vehicle_time": 60.0,
            "cost": 50.0
        }
    })
    
    # Feature provider configuration
    feature_provider_config: Dict[str, Any] = field(default_factory=lambda: {
        "time_based": {
            "enabled": True,
            "holidays": []
        },
        "spatial": {
            "enabled": True,
            "urban_areas": {},
            "region_info": {}
        },
        "user_history": {
            "enabled": True
        },
        "weather": {
            "enabled": False,
            "service": None
        },
        "service_quality": {
            "enabled": True
        },
        "custom_providers": []
    })
    
    # Feature weights (used as defaults)
    feature_weights: Dict[str, float] = field(default_factory=lambda: {
        "walking_time_to_origin": -0.4,
        "walking_time_from_destination": -0.3,
        "waiting_time": -0.4,
        "in_vehicle_time": -0.2,
        "cost": -0.1
    })
    
    # Custom parameters for extensibility
    custom_params: Dict[str, Any] = field(default_factory=dict)

    def get(self, key: str, default: Any = None) -> Any:
        """Get a configuration value by key"""
        return getattr(self, key, default)
    
    def __post_init__(self):
        """Initialize nested configurations"""
        # Ensure model is a dictionary
        if not isinstance(self.model, dict):
            self.model = {
                "type": "default",
                "parameters": {
                    "max_walking_time_to_origin": 15.0,
                    "max_walking_time_from_destination": 15.0,
                    "max_waiting_time": 30.0,
                    "max_in_vehicle_time": 60.0,
                    "max_cost": 50.0,
                    "feature_weights": {
                        "walking_time_to_origin": -0.4,
                        "walking_time_from_destination": -0.3,
                        "waiting_time": -0.3,
                        "in_vehicle_time": -0.2,
                        "cost": -0.1
                    }
                }
            }
        
        # Ensure model has type and parameters
        if "type" not in self.model:
            self.model["type"] = "default"
        if "parameters" not in self.model:
            self.model["parameters"] = {}
            
        # Set default parameters based on model type if not provided
        model_type = self.model["type"]
        if model_type == "default" and not self.model["parameters"]:
            self.model["parameters"] = {
                "max_walking_time_to_origin": 15.0,
                "max_walking_time_from_destination": 15.0,
                "max_waiting_time": 30.0,
                "max_in_vehicle_time": 60.0,
                "max_cost": 50.0,
                "feature_weights": {
                    "walking_time_to_origin": -0.4,
                    "walking_time_from_destination": -0.3,
                    "waiting_time": -0.3,
                    "in_vehicle_time": -0.2,
                    "cost": -0.1
                }
            }
        elif model_type == "logit" and not self.model["parameters"]:
            self.model["parameters"] = {
                "default_coefficients": {
                    "walking_time_to_origin": -2.0,
                    "walking_time_from_destination": -1.5,
                    "waiting_time": -2.5,
                    "in_vehicle_time": -1.5,
                    "cost": -2.0
                },
                "max_training_samples": 1000,
                "logistic_params": {
                    "solver": "lbfgs",
                    "max_iter": 1000,
                    "class_weight": "balanced"
                }
            }
        elif model_type == "rl" and not self.model["parameters"]:
            self.model["parameters"] = {
                "alpha": 0.1,
                "gamma": 0.9,
                "epsilon": 0.2,
                "min_epsilon": 0.05,
                "epsilon_decay": 0.9999,
                "num_bins": 10,
                "memory_size": 1000,
                "batch_size": 64
            }
        
        # Ensure feature extractor config exists
        if not isinstance(self.feature_extractor_config, dict):
            self.feature_extractor_config = {
                "feature_registry": None,
                "enabled_features": None,
                "normalization_overrides": {
                    "walking_time_to_origin": 15.0,
                    "walking_time_from_destination": 15.0,
                    "waiting_time": 30.0,
                    "in_vehicle_time": 60.0,
                    "cost": 50.0
                }
            }
        
        # Ensure feature provider config exists
        if not isinstance(self.feature_provider_config, dict):
            self.feature_provider_config = {
                "time_based": {
                    "enabled": True,
                    "holidays": []
                },
                "spatial": {
                    "enabled": True,
                    "urban_areas": {},
                    "region_info": {}
                },
                "user_history": {
                    "enabled": True
                },
                "weather": {
                    "enabled": False,
                    "service": None
                },
                "service_quality": {
                    "enabled": True
                },
                "custom_providers": []
            }
    
    def get_model_config(self) -> Dict[str, Any]:
        """Get the model configuration in a format suitable for the ModelFactory"""
        return {
            "model_type": self.model["type"],
            "parameters": self.model["parameters"],
            "feature_extractor_config": self.feature_extractor_config
        }
    
    def set_model_type(self, model_type: str) -> None:
        """
        Set the model type and update parameters with appropriate defaults.
        
        Args:
            model_type: The model type (e.g., "default", "logit", "rl")
        """
        old_type = self.model.get("type", "default")
        self.model["type"] = model_type
        
        # If changing model type and parameters are still for the old type,
        # update with appropriate defaults
        if old_type != model_type and self.model.get("parameters", {}):
            self.__post_init__()
    
    def update_model_parameters(self, parameters: Dict[str, Any]) -> None:
        """
        Update model parameters.
        
        Args:
            parameters: Dictionary of parameters to update
        """
        if "parameters" not in self.model:
            self.model["parameters"] = {}
            
        self.model["parameters"].update(parameters)
    
    def update_feature_extractor_config(self, config: Dict[str, Any]) -> None:
        """
        Update feature extractor configuration.
        
        Args:
            config: Dictionary of configuration parameters to update
        """
        self.feature_extractor_config.update(config)
    
    def enable_feature_provider(self, provider_name: str, config: Optional[Dict[str, Any]] = None) -> None:
        """
        Enable a feature provider and optionally update its configuration.
        
        Args:
            provider_name: Name of the provider
            config: Configuration parameters for the provider
        """
        if provider_name not in self.feature_provider_config:
            self.feature_provider_config[provider_name] = {"enabled": True}
        else:
            self.feature_provider_config[provider_name]["enabled"] = True
            
        if config:
            self.feature_provider_config[provider_name].update(config)
    
    def disable_feature_provider(self, provider_name: str) -> None:
        """
        Disable a feature provider.
        
        Args:
            provider_name: Name of the provider
        """
        if provider_name in self.feature_provider_config:
            self.feature_provider_config[provider_name]["enabled"] = False
    
    def add_custom_feature_provider(self, name: str, class_path: str, args: Optional[Dict[str, Any]] = None) -> None:
        """
        Add a custom feature provider configuration.
        
        Args:
            name: Provider name
            class_path: Full import path to provider class (e.g., "my_package.providers.MyProvider")
            args: Arguments to pass to the provider constructor
        """
        if "custom_providers" not in self.feature_provider_config:
            self.feature_provider_config["custom_providers"] = []
            
        provider_config = {
            "name": name,
            "class": class_path
        }
        
        if args:
            provider_config["args"] = args
            
        # Remove any existing provider with the same name
        self.feature_provider_config["custom_providers"] = [
            p for p in self.feature_provider_config["custom_providers"] 
            if p.get("name") != name
        ]
        
        # Add the new provider
        self.feature_provider_config["custom_providers"].append(provider_config)
        
@dataclass
class SUMOConfig(DataclassYAMLMixin):
    """Configuration for SUMO integration"""
    enabled: bool = False
    sumo_binary: str = "sumo-gui"  # Use "sumo" for headless mode
    network_file: Optional[str] = None
    route_file: Optional[str] = None
    additional_files: List[str] = field(default_factory=list)
    gui_settings_file: Optional[str] = None
    step_length: float = 1.0
    begin_time: float = 0.0
    end_time: float = 86400.0
    use_geo_coordinates: bool = True
    port: int = 8813
    seed: int = 42
    auto_convert_network: bool = True
    visualization: bool = True
    custom_params: Dict[str, Any] = field(default_factory=dict)
@dataclass
class SimulationConfig(DataclassYAMLMixin):
    start_time: str = "2025-01-01 07:00:00"
    end_time: str = "2025-01-01 19:00:00"
    duration: int = 86400
    warm_up_duration: int = 1800
    random_seed: int = 42
    time_step: int = 60
    time_scale_factor: float = 1.0
    save_state: bool = True
    save_interval: int = 3600
    sumo: SUMOConfig = field(default_factory=SUMOConfig)

    def __post_init__(self):
        """Initialize nested configurations"""
        if isinstance(self.sumo, dict):
            self.sumo = SUMOConfig(**self.sumo)

@dataclass
class ParameterSweepConfig(DataclassYAMLMixin):
    enabled: bool = False
    method: str = "grid"
    parameters: Dict[str, List[Any]] = field(default_factory=dict)
    n_samples: Optional[int] = None
    seed: int = 42

@dataclass
class ServiceConfig(DataclassYAMLMixin):
    """Configuration for service handling"""
    max_wait_time: int = 600
    max_ride_time: int = 600
    max_walking_distance: float = 400.0
    max_journey_time: int = 1200

@dataclass
class RouteConfig(DataclassYAMLMixin):
    """Configuration for route handling"""
    max_detour_factor: float = 1.5
    max_route_duration: int = 1800
    max_stops_per_route: int = 10
    max_segment_delay: int = 600
    reoptimization_trigger_delay: int = 600

@dataclass
class StopConfig(DataclassYAMLMixin):
    """Configuration for stop handling"""
    max_occupancy: int = 5
    congestion_threshold: int = 2
    max_vehicle_queue: int = 10
    max_passenger_queue: int = 10
    min_service_interval: int = 60
    max_dwell_time: int = 120
@dataclass
class ParameterSet(DataclassYAMLMixin):
    """A set of parameters to run a simulation with"""
    name: str
    description: str = ""
    service: ServiceConfig = field(default_factory=ServiceConfig)
    route: RouteConfig = field(default_factory=RouteConfig)
    stop: StopConfig = field(default_factory=StopConfig)
    demand: DemandConfig = field(default_factory=DemandConfig)
    vehicle: VehicleConfig = field(default_factory=VehicleConfig)
    algorithm: AlgorithmConfig = field(default_factory=AlgorithmConfig)
    matching: MatchingConfig = field(default_factory=MatchingConfig)
    network: NetworkConfig = field(default_factory=NetworkConfig)
    user_acceptance: UserAcceptanceConfig = field(default_factory=UserAcceptanceConfig)
    replications: int = 1
    tags: List[str] = field(default_factory=list)

    def __post_init__(self):
        """Initialize nested configurations"""
        if isinstance(self.service, dict):
            self.service = ServiceConfig(**self.service)
        if isinstance(self.route, dict):
            self.route = RouteConfig(**self.route)
        if isinstance(self.stop, dict):
            self.stop = StopConfig(**self.stop)
        if isinstance(self.demand, dict):
            self.demand = DemandConfig(**self.demand)
        if isinstance(self.vehicle, dict):
            self.vehicle = VehicleConfig(**self.vehicle)
        if isinstance(self.algorithm, dict):
            self.algorithm = AlgorithmConfig(**self.algorithm)
        if isinstance(self.matching, dict):
            self.matching = MatchingConfig(**self.matching)
        if isinstance(self.network, dict):
            self.network = NetworkConfig(**self.network)
        if isinstance(self.user_acceptance, dict):
            self.user_acceptance = UserAcceptanceConfig(**self.user_acceptance)

@dataclass
class StudyConfig(DataclassYAMLMixin):
    name: str = ""
    description: str = ""
    version: str = ""
    authors: List[str] = field(default_factory=list)
    tags: List[str] = field(default_factory=list)
    mlflow: MLflowConfig = field(default_factory=MLflowConfig)
    execution: ExecutionConfig = field(default_factory=ExecutionConfig)
    simulation: SimulationConfig = field(default_factory=SimulationConfig)
    # The base_config contains keys such as network, demand, service, algorithm.
    base_config: Dict[str, Any] = field(default_factory=dict)
    # parameter_sets is a dict mapping names (e.g., "small_fleet") to dicts with overrides.
    parameter_sets: Dict[str, Any] = field(default_factory=dict)

    @classmethod
    def load(cls, path: str) -> "StudyConfig":
        """
        Load a StudyConfig from a YAML file.
        """
        with open(path, 'r') as f:
            data = yaml.safe_load(f)

        # Load nested configurations for mlflow, execution, and simulation.
        mlflow_config = MLflowConfig(**data.get("mlflow", {}))
        execution_config = ExecutionConfig(**data.get("execution", {}))
        simulation_config = SimulationConfig(**data.get("simulation", {}))

        instance = cls(
            name=data.get("name", ""),
            description=data.get("description", ""),
            version=data.get("version", ""),
            authors=data.get("authors", []),
            tags=data.get("tags", []),
            mlflow=mlflow_config,
            execution=execution_config,
            simulation=simulation_config,
            base_config=data.get("base_config", {}),
            parameter_sets=data.get("parameter_sets", {})
        )
        return instance

    def dump(self, path: str):
        """
        Dump the current StudyConfig to a YAML file.
        """
        data = {
            "name": self.name,
            "description": self.description,
            "version": self.version,
            "authors": self.authors,
            "tags": self.tags,
            "mlflow": self.mlflow.__dict__,
            "execution": self.execution.__dict__,
            "simulation": self.simulation.__dict__,
            "base_config": self.base_config,
            "parameter_sets": self.parameter_sets,
        }
        with open(path, 'w') as f:
            yaml.dump(data, f)

    def get_parameter_set(self, name: str) -> ParameterSet:
        """
        Retrieve a ParameterSet by name, merging the base_config with any
        overrides specified in the given parameter set. The merging is done
        recursively so that nested dictionaries are properly updated.
        """
        if name not in self.parameter_sets:
            raise ValueError(f"Parameter set '{name}' not found.")

        # Create a deep copy of the base configuration.
        base = deepcopy(self.base_config)
        overrides = self.parameter_sets[name]

        # Merge the overrides into the base configuration recursively.
        merged_config = self.deep_update(base, overrides)

        # Prepare a dictionary for the ParameterSet.
        # Notice that base_config in the YAML provided keys for service, demand,
        # algorithm, and network, while the parameter set (e.g., "small_fleet")
        # provides additional keys such as vehicle and matching.
        params = {
            "name": merged_config.get("name", name),
            "description": merged_config.get("description", ""),
            "service": merged_config.get("service", {}),
            "route": merged_config.get("route", {}),  # default empty if not provided
            "stop": merged_config.get("stop", {}),      # default empty if not provided
            "demand": merged_config.get("demand", {}),
            "vehicle": merged_config.get("vehicle", {}),
            "algorithm": merged_config.get("algorithm", {}),
            "matching": merged_config.get("matching", {}),
            "network": merged_config.get("network", {}),
            "user_acceptance": merged_config.get("user_acceptance", {}),
            "replications": merged_config.get("replications", 1),
            "tags": merged_config.get("tags", []),
        }
        return ParameterSet(**params)
    
    @staticmethod
    def deep_update(source: Dict[str, Any], overrides: Dict[str, Any]) -> Dict[str, Any]:
        """
        Recursively update a dictionary with another dictionary. If a key exists in both
        and the corresponding values are dictionaries, then update them recursively.
        Otherwise, the override value will replace the source value.
        """
        for key, value in overrides.items():
            if key in source and isinstance(source[key], dict) and isinstance(value, dict):
                source[key] = StudyConfig.deep_update(source[key], value)
            else:
                source[key] = value
        return source
<|MERGE_RESOLUTION|>--- conflicted
+++ resolved
@@ -377,12 +377,8 @@
     """Configuration for system algorithms"""
     routing_algorithm: str = "dijkstra"
     cost_function: str = "simple"
-<<<<<<< HEAD
     user_acceptance_model: str = "default"
     rebalancing_interval: int = 300
-=======
-    user_acceptance_model: str = "logit"
->>>>>>> 9824ae3d
     stop_selector: str = "coverage_based"
     stop_assigner: str = "nearest"
     rebalancing_algorithm: str = "naive"
